// Copyright 2021 PingCAP, Inc.
//
// Licensed under the Apache License, Version 2.0 (the "License");
// you may not use this file except in compliance with the License.
// You may obtain a copy of the License at
//
//     http://www.apache.org/licenses/LICENSE-2.0
//
// Unless required by applicable law or agreed to in writing, software
// distributed under the License is distributed on an "AS IS" BASIS,
// See the License for the specific language governing permissions and
// limitations under the License.

package backup

import (
	"context"
	"database/sql"
	"fmt"
	"math/rand"
	"path"
	"strconv"
	"strings"
	"time"

	"github.com/pingcap/tidb-operator/pkg/apis/pingcap/v1alpha1"
	"github.com/pingcap/tidb-operator/pkg/apis/util/config"
	e2eframework "github.com/pingcap/tidb-operator/tests/e2e/br/framework"
	brutil "github.com/pingcap/tidb-operator/tests/e2e/br/framework/br"
	"github.com/pingcap/tidb-operator/tests/e2e/br/utils/portforward"
	e2etc "github.com/pingcap/tidb-operator/tests/e2e/tidbcluster"
	"github.com/pingcap/tidb-operator/tests/e2e/util/db/blockwriter"
	utilginkgo "github.com/pingcap/tidb-operator/tests/e2e/util/ginkgo"
	utilimage "github.com/pingcap/tidb-operator/tests/e2e/util/image"
	nsutil "github.com/pingcap/tidb-operator/tests/e2e/util/ns"
	utiltidbcluster "github.com/pingcap/tidb-operator/tests/e2e/util/tidbcluster"
	"github.com/pingcap/tidb-operator/tests/pkg/fixture"

	"github.com/onsi/ginkgo"
	v1 "k8s.io/api/core/v1"
	metav1 "k8s.io/apimachinery/pkg/apis/meta/v1"
	"k8s.io/apimachinery/pkg/util/wait"
	"k8s.io/kubernetes/test/e2e/framework"
)

var (
<<<<<<< HEAD
	tidbReadyTimeout        = time.Minute * 15
	backupCompleteTimeout   = time.Minute * 7
	restoreCompleteTimeout  = time.Minute * 7
	logbackupCatchUpTimeout = time.Minute * 15
=======
	tidbReadyTimeout       = time.Minute * 15
	backupCompleteTimeout  = time.Minute * 15
	restoreCompleteTimeout = time.Minute * 15
>>>>>>> 66d54cb9
)

const (
	typeBR     string = "BR"
	typeDumper string = "Dumper"
)

type option func(t *testcase)

var (
	enableTLS         option = enableTLSWithCA(false)
	enableTLSInsecure option = enableTLSWithCA(true)
)

func enableTLSWithCA(skipCA bool) option {
	return func(t *testcase) {
		t.enableTLS = true
		t.skipCA = skipCA
	}
}

func enableXK8sMode(t *testcase) {
	t.enableXK8sMode = true
}

type testcase struct {
	backupVersion  string
	restoreVersion string
	typ            string
	enableTLS      bool
	skipCA         bool
	enableXK8sMode bool

	// hooks
	configureBackup func(backup *v1alpha1.Backup)
	postBackup      func(backup *v1alpha1.Backup)
}

func newTestCase(backupVersion, restoreVersion string, typ string, opts ...option) *testcase {
	tc := &testcase{
		backupVersion:  backupVersion,
		restoreVersion: restoreVersion,
		typ:            typ,
	}

	for _, opt := range opts {
		opt(tc)
	}

	return tc
}

func (t *testcase) description() string {
	builder := &strings.Builder{}

	builder.WriteString(fmt.Sprintf("[%s][%s To %s]", t.typ, t.backupVersion, t.restoreVersion))

	if t.enableTLS {
		builder.WriteString("[TLS]")
	}
	if t.enableXK8sMode {
		builder.WriteString("[X-K8s TidbCluster]")
	}

	return builder.String()
}

var _ = ginkgo.Describe("Backup and Restore", func() {
	f := e2eframework.NewFramework("br")

	var namespaces []string

	ginkgo.BeforeEach(func() {
		accessKey := "12345678"
		secretKey := "12345678"
		ctx, cancel := context.WithCancel(context.Background())
		defer cancel()
		err := f.Storage.Init(ctx, f.Namespace.Name, accessKey, secretKey)
		framework.ExpectNoError(err)
	})

	ginkgo.JustAfterEach(func() {
		// err := f.Storage.Clean(context.Background(), f.Namespace.Name)
		// framework.ExpectNoError(err)
	})

	cases := []*testcase{
		// latest version BR
		newTestCase(utilimage.TiDBLatest, utilimage.TiDBLatest, typeBR),
		// latest version Dumper
		newTestCase(utilimage.TiDBLatest, utilimage.TiDBLatest, typeDumper),
		// latest version BR and enable TLS
		newTestCase(utilimage.TiDBLatest, utilimage.TiDBLatest, typeBR, enableTLS),
		newTestCase(utilimage.TiDBLatest, utilimage.TiDBLatest, typeBR, enableTLSInsecure),
		// latest version Dumper and enable TLS
		newTestCase(utilimage.TiDBLatest, utilimage.TiDBLatest, typeDumper, enableTLS),
		newTestCase(utilimage.TiDBLatest, utilimage.TiDBLatest, typeDumper, enableTLSInsecure),
	}
	for _, prevVersion := range utilimage.TiDBPreviousVersions {
		cases = append(cases,
			// previous version BR
			newTestCase(prevVersion, prevVersion, typeBR),
			// previous version Dumper
			newTestCase(prevVersion, prevVersion, typeDumper),
			// previous version -> latest version BR
			newTestCase(prevVersion, utilimage.TiDBLatest, typeBR),
			// previous version -> latest version Dumper
			newTestCase(prevVersion, utilimage.TiDBLatest, typeDumper),
		)
	}

	brTest := func(tcase *testcase) {
		enableTLS := tcase.enableTLS
		skipCA := tcase.skipCA
		typ := strings.ToLower(tcase.typ)
		backupVersion := tcase.backupVersion
		restoreVersion := tcase.restoreVersion

		// NOTE: mysql and test will be filtered by default
		dbName := "e2etest"
		backupClusterName := fmt.Sprintf("backup-with-%s-%s", typ, strings.ReplaceAll(backupVersion, ".", "x"))
		restoreClusterName := fmt.Sprintf("restore-with-%s-%s", typ, strings.ReplaceAll(restoreVersion, ".", "x"))
		backupName := backupClusterName
		restoreName := restoreClusterName

		ns := f.Namespace.Name
		ctx, cancel := context.WithCancel(context.Background())
		defer cancel()

		if tcase.enableXK8sMode {
			ginkgo.By("Create TiDB cluster for backup and wait ready")
			err := createXK8sTidbClusterWithComponentsReady(f, namespaces, backupClusterName, backupVersion, enableTLS)
			framework.ExpectNoError(err, "creating TiDB clsuter for backup")

			ginkgo.By("Create TiDB cluster for restore and wait ready")
			err = createXK8sTidbClusterWithComponentsReady(f, namespaces, restoreClusterName, restoreVersion, enableTLS)
			framework.ExpectNoError(err, "creating TiDB clsuter for restore")
		} else {
			ginkgo.By("Create TiDB cluster for backup")
			err := createTidbCluster(f, backupClusterName, backupVersion, enableTLS, skipCA)
			framework.ExpectNoError(err)

			ginkgo.By("Create TiDB cluster for restore")
			err = createTidbCluster(f, restoreClusterName, restoreVersion, enableTLS, skipCA)
			framework.ExpectNoError(err)

			ginkgo.By("Wait for backup TiDB cluster ready")
			err = utiltidbcluster.WaitForTCConditionReady(f.ExtClient, ns, backupClusterName, tidbReadyTimeout, 0)
			framework.ExpectNoError(err)

			ginkgo.By("Wait for restore TiDB cluster ready")
			err = utiltidbcluster.WaitForTCConditionReady(f.ExtClient, ns, restoreClusterName, tidbReadyTimeout, 0)
			framework.ExpectNoError(err)
		}

		ginkgo.By("Forward backup TiDB cluster service")
		backupHost, err := portforward.ForwardOnePort(ctx, f.PortForwarder, ns, getTiDBServiceResourceName(backupClusterName), int(brutil.TiDBServicePort))
		framework.ExpectNoError(err)
		err = initDatabase(backupHost, dbName)
		framework.ExpectNoError(err)

		ginkgo.By("Write data into backup TiDB cluster")
		backupDSN := getDefaultDSN(backupHost, dbName)
		err = blockwriter.New().Write(context.Background(), backupDSN)
		framework.ExpectNoError(err)

		ginkgo.By("Create RBAC for backup and restore")
		err = createRBAC(f)
		framework.ExpectNoError(err)

		ginkgo.By("Create backup")
		backup, err := createBackupAndWaitForComplete(f, backupName, backupClusterName, typ, tcase.configureBackup)
		framework.ExpectNoError(err)

		if tcase.postBackup != nil {
			tcase.postBackup(backup)
		}

		ginkgo.By("Create restore")
		err = createRestoreAndWaitForComplete(f, restoreName, restoreClusterName, typ, backupName, nil)
		framework.ExpectNoError(err)

		ginkgo.By("Forward restore TiDB cluster service")
		restoreHost, err := portforward.ForwardOnePort(ctx, f.PortForwarder, ns, getTiDBServiceResourceName(restoreClusterName), int(brutil.TiDBServicePort))
		framework.ExpectNoError(err)

		ginkgo.By("Validate restore result")
		restoreDSN := getDefaultDSN(restoreHost, dbName)
		err = checkDataIsSame(backupDSN, restoreDSN)
		framework.ExpectNoError(err)
	}

	for i := range cases {
		tcase := cases[i]
		ginkgo.It(tcase.description(), func() {
			brTest(tcase)
		})
	}

	ginkgo.Context("By X-k8s TidbCluster", func() {
		cases := []*testcase{
			// BR with x-k8s tidbcluster
			newTestCase(utilimage.TiDBLatest, utilimage.TiDBLatest, typeBR, enableXK8sMode),
			newTestCase(utilimage.TiDBLatest, utilimage.TiDBLatest, typeBR, enableXK8sMode, enableTLS),
		}

		ginkgo.JustBeforeEach(func() {
			namespaces = []string{f.Namespace.Name, f.Namespace.Name + "-1", f.Namespace.Name + "-2"}
			// create all namespaces except framework's namespace
			for _, ns := range namespaces[1:] {
				ginkgo.By(fmt.Sprintf("Building namespace %s", ns))
				_, existed, err := nsutil.CreateNamespaceIfNeeded(ns, f.ClientSet, nil)
				framework.ExpectEqual(existed, false, fmt.Sprintf("namespace %s is existed", ns))
				framework.ExpectNoError(err, fmt.Sprintf("failed to create namespace %s", ns))
			}
		})

		ginkgo.AfterEach(func() {
			// delete all namespaces if needed except framework's namespace
			if framework.TestContext.DeleteNamespace && (framework.TestContext.DeleteNamespaceOnFailure || !ginkgo.CurrentGinkgoTestDescription().Failed) {
				for _, ns := range namespaces[1:] {
					ginkgo.By(fmt.Sprintf("Destroying namespace %s", ns))
					_, err := nsutil.DeleteNamespace(ns, f.ClientSet)
					framework.ExpectNoError(err, fmt.Sprintf("failed to create namespace %s", ns))
				}
			}
		})

		for i := range cases {
			tcase := cases[i]
			ginkgo.It(tcase.description(), func() {
				brTest(tcase)
			})
		}

	})

	utilginkgo.ContextWhenFocus("Specific Version", func() {
		cases := []*testcase{
			newTestCase(utilimage.TiDBV5x0x0, utilimage.TiDBLatest, typeBR),
			newTestCase(utilimage.TiDBV5x0x2, utilimage.TiDBLatest, typeBR),
		}
		for i := range cases {
			tcase := cases[i]
			ginkgo.It(tcase.description(), func() {
				brTest(tcase)
			})
		}
	})

	ginkgo.It("backup and restore with mixed bucket and prefix", func() {
		middlePath := "mid"

		ns := f.Namespace.Name
		ctx, cancel := context.WithCancel(context.Background())
		defer cancel()

		tcase := newTestCase(utilimage.TiDBLatest, utilimage.TiDBLatest, typeBR)
		tcase.configureBackup = func(backup *v1alpha1.Backup) {
			backup.Spec.StorageProvider.S3.Bucket = path.Join(backup.Spec.StorageProvider.S3.Bucket, middlePath) // bucket add suffix
		}
		tcase.postBackup = func(backup *v1alpha1.Backup) {
			ginkgo.By("Check whether prefix of backup files in storage is right")
			expectedPrefix := path.Join(middlePath, backup.Spec.StorageProvider.S3.Prefix)
			cleaned, err := f.Storage.IsDataCleaned(ctx, ns, expectedPrefix)
			framework.ExpectNoError(err)
			framework.ExpectEqual(cleaned, false, "storage should have data")
		}
	})

	ginkgo.Context("[Backup Clean]", func() {
		ginkgo.It("clean bakcup files with policy Delete", func() {
			backupClusterName := "backup-clean"
			backupVersion := utilimage.TiDBLatest
			enableTLS := false
			skipCA := false
			dbName := "e2etest"
			backupName := backupClusterName
			typ := strings.ToLower(typeBR)

			ns := f.Namespace.Name
			ctx, cancel := context.WithCancel(context.Background())
			defer cancel()

			ginkgo.By("Create TiDB cluster for backup")
			err := createTidbCluster(f, backupClusterName, backupVersion, enableTLS, skipCA)
			framework.ExpectNoError(err)

			ginkgo.By("Wait for backup TiDB cluster ready")
			err = utiltidbcluster.WaitForTCConditionReady(f.ExtClient, ns, backupClusterName, tidbReadyTimeout, 0)
			framework.ExpectNoError(err)

			ginkgo.By("Forward backup TiDB cluster service")
			backupHost, err := portforward.ForwardOnePort(ctx, f.PortForwarder, ns, getTiDBServiceResourceName(backupClusterName), int(brutil.TiDBServicePort))
			framework.ExpectNoError(err)
			err = initDatabase(backupHost, dbName)
			framework.ExpectNoError(err)

			ginkgo.By("Write data into backup TiDB cluster")
			backupDSN := getDefaultDSN(backupHost, dbName)
			err = blockwriter.New().Write(context.Background(), backupDSN)
			framework.ExpectNoError(err)

			ginkgo.By("Create RBAC for backup and restore")
			err = createRBAC(f)
			framework.ExpectNoError(err)

			ginkgo.By("Create backup with clean policy Delete")
			backup, err := createBackupAndWaitForComplete(f, backupName, backupClusterName, typ, func(backup *v1alpha1.Backup) {
				backup.Spec.CleanPolicy = v1alpha1.CleanPolicyTypeDelete
			})
			framework.ExpectNoError(err)

			ginkgo.By("Delete backup")
			err = deleteBackup(f, backupName)
			framework.ExpectNoError(err)

			ginkgo.By("Check if all backup files in storage is deleted")
			cleaned, err := f.Storage.IsDataCleaned(ctx, ns, backup.Spec.S3.Prefix) // now we only use s3
			framework.ExpectNoError(err)
			framework.ExpectEqual(cleaned, true, "storage should be cleaned")
		})

	})

	ginkgo.Context("Log Backup Test", func() {
		ginkgo.It("start,truncate,stop log backup", func() {
			backupClusterName := "log-backup"
			backupVersion := utilimage.TiDBLatest
			enableTLS := false
			skipCA := false
			backupName := backupClusterName
			typ := strings.ToLower(typeBR)

			ns := f.Namespace.Name
			ctx, cancel := context.WithCancel(context.Background())
			defer cancel()

			ginkgo.By("Create log-backup.enable TiDB cluster for log backup")
			err := createLogBackupEnableTidbCluster(f, backupClusterName, backupVersion, enableTLS, skipCA)
			framework.ExpectNoError(err)

			ginkgo.By("Wait for backup TiDB cluster ready")
			err = utiltidbcluster.WaitForTCConditionReady(f.ExtClient, ns, backupClusterName, tidbReadyTimeout, 0)
			framework.ExpectNoError(err)

			ginkgo.By("Create RBAC for log backup")
			err = createRBAC(f)
			framework.ExpectNoError(err)

			ginkgo.By("Start log backup")
			backup, err := createBackupAndWaitForComplete(f, backupName, backupClusterName, typ, func(backup *v1alpha1.Backup) {
				backup.Spec.CleanPolicy = v1alpha1.CleanPolicyTypeDelete
				backup.Spec.Mode = v1alpha1.BackupModeLog
			})
			framework.ExpectNoError(err)
			framework.ExpectNotEqual(backup.Status.CommitTs, "")

			ginkgo.By("Truncate log backup")
			backup, err = continueLogBackupAndWaitForComplete(f, backup, func(backup *v1alpha1.Backup) {
				backup.Spec.CleanPolicy = v1alpha1.CleanPolicyTypeDelete
				backup.Spec.Mode = v1alpha1.BackupModeLog
				backup.Spec.LogTruncateUntil = time.Now().Format("2006-01-02 15:04:05")
			})
			framework.ExpectNoError(err)
			framework.ExpectEqual(backup.Status.LogSuccessTruncateUntil, backup.Spec.LogTruncateUntil)

			ginkgo.By("Truncate log backup again")
			backup, err = continueLogBackupAndWaitForComplete(f, backup, func(backup *v1alpha1.Backup) {
				backup.Spec.CleanPolicy = v1alpha1.CleanPolicyTypeDelete
				backup.Spec.Mode = v1alpha1.BackupModeLog
				backup.Spec.LogTruncateUntil = time.Now().Format("2006-01-02 15:04:05")
			})
			framework.ExpectNoError(err)
			framework.ExpectEqual(backup.Status.LogSuccessTruncateUntil, backup.Spec.LogTruncateUntil)

			ginkgo.By("Stop log backup")
			backup, err = continueLogBackupAndWaitForComplete(f, backup, func(backup *v1alpha1.Backup) {
				backup.Spec.CleanPolicy = v1alpha1.CleanPolicyTypeDelete
				backup.Spec.Mode = v1alpha1.BackupModeLog
				backup.Spec.LogStop = true
			})
			framework.ExpectNoError(err)
			framework.ExpectEqual(backup.Status.Phase, v1alpha1.BackupComplete)

			ginkgo.By("Truncate log backup after stop")
			backup, err = continueLogBackupAndWaitForComplete(f, backup, func(backup *v1alpha1.Backup) {
				backup.Spec.CleanPolicy = v1alpha1.CleanPolicyTypeDelete
				backup.Spec.Mode = v1alpha1.BackupModeLog
				backup.Spec.LogTruncateUntil = time.Now().Format("2006-01-02 15:04:05")
				backup.Spec.LogStop = false
			})
			framework.ExpectNoError(err)
			framework.ExpectEqual(backup.Status.LogSuccessTruncateUntil, backup.Spec.LogTruncateUntil)

			ginkgo.By("Delete backup")
			err = deleteBackup(f, backupName)
			framework.ExpectNoError(err)

			ginkgo.By("Check if all backup files in storage is deleted")
			cleaned, err := f.Storage.IsDataCleaned(ctx, ns, backup.Spec.S3.Prefix) // now we only use s3
			framework.ExpectNoError(err)
			framework.ExpectEqual(cleaned, true, "storage should be cleaned")
		})

	})

	ginkgo.Context("PiTR Restore Test", func() {
		ginkgo.It("Base test of PiRR restore", func() {
			backupVersion := utilimage.TiDBLatest
			enableTLS := false
			skipCA := false
			ns := f.Namespace.Name
			dbName := "e2etest"
			ctx, cancel := context.WithCancel(context.Background())
			defer cancel()

			ginkgo.By("Create log-backup.enable TiDB cluster for pitr-master")
			masterClusterName := "pitr-master"
			err := createLogBackupEnableTidbCluster(f, masterClusterName, backupVersion, enableTLS, skipCA)
			framework.ExpectNoError(err)
			ginkgo.By("Wait for pitr-master TiDB cluster ready")
			err = utiltidbcluster.WaitForTCConditionReady(f.ExtClient, ns, masterClusterName, tidbReadyTimeout, 0)
			framework.ExpectNoError(err)

			ginkgo.By("Create RBAC for backup")
			err = createRBAC(f)
			framework.ExpectNoError(err)

			logBackupName := "log-backup"
			typ := strings.ToLower(typeBR)
			ginkgo.By("Start log backup")
			logBackup, err := createBackupAndWaitForComplete(f, logBackupName, masterClusterName, typ, func(backup *v1alpha1.Backup) {
				backup.Spec.CleanPolicy = v1alpha1.CleanPolicyTypeDelete
				backup.Spec.Mode = v1alpha1.BackupModeLog
			})
			framework.ExpectNoError(err)
			framework.ExpectNotEqual(logBackup.Status.CommitTs, "")

			fullBackupName := "full-backup"
			ginkgo.By("Start full backup")
			fullBackup, err := createBackupAndWaitForComplete(f, fullBackupName, masterClusterName, typ, func(backup *v1alpha1.Backup) {
				backup.Spec.CleanPolicy = v1alpha1.CleanPolicyTypeDelete
			})
			framework.ExpectNoError(err)
			framework.ExpectNotEqual(fullBackup.Status.CommitTs, "")

			ginkgo.By("Forward master TiDB cluster service")
			masterHost, err := portforward.ForwardOnePort(ctx, f.PortForwarder, ns, getTiDBServiceResourceName(masterClusterName), int(brutil.TiDBServicePort))
			framework.ExpectNoError(err)
			err = initDatabase(masterHost, dbName)
			framework.ExpectNoError(err)

			ginkgo.By("Write data into master TiDB cluster")
			masterDSN := getDefaultDSN(masterHost, dbName)
			err = blockwriter.New().Write(context.Background(), masterDSN)
			framework.ExpectNoError(err)

			ginkgo.By("Forward master PD service")
			masterPDHost, err := portforward.ForwardOnePort(ctx, f.PortForwarder, ns, getPDServiceResourceName(masterClusterName), int(brutil.PDServicePort))
			framework.ExpectNoError(err)
			ginkgo.By("Wait log backup reach current ts")
			currentTS := strconv.FormatUint(config.GoTimeToTS(time.Now()), 10)
			err = brutil.WaitForLogBackupReachTS(logBackupName, masterPDHost, currentTS, logbackupCatchUpTimeout)
			framework.ExpectNoError(err)

			ginkgo.By("Create log-backup.enable TiDB cluster for pitr-backup")
			backupClusterName := "pitr-backup"
			err = createLogBackupEnableTidbCluster(f, backupClusterName, backupVersion, enableTLS, skipCA)
			framework.ExpectNoError(err)
			ginkgo.By("Wait for pitr-backup TiDB cluster ready")
			err = utiltidbcluster.WaitForTCConditionReady(f.ExtClient, ns, backupClusterName, tidbReadyTimeout, 0)
			framework.ExpectNoError(err)

			ginkgo.By("Create pitr restore")
			restoreName := "pitr-restore"
			err = createRestoreAndWaitForComplete(f, restoreName, backupClusterName, typ, logBackupName, func(restore *v1alpha1.Restore) {
				restore.Spec.Mode = v1alpha1.RestoreModePiTR
				restore.Spec.PitrFullBackupStorageProvider.S3 = fullBackup.Spec.S3
				restore.Spec.PitrRestoredTs = currentTS
			})
			framework.ExpectNoError(err)

			ginkgo.By("Forward restore TiDB cluster service")
			backupHost, err := portforward.ForwardOnePort(ctx, f.PortForwarder, ns, getTiDBServiceResourceName(backupClusterName), int(brutil.TiDBServicePort))
			framework.ExpectNoError(err)

			ginkgo.By("Validate pitr restore result")
			backupDSN := getDefaultDSN(backupHost, dbName)
			err = checkDataIsSame(masterDSN, backupDSN)
			framework.ExpectNoError(err)

			ginkgo.By("Delete pitr log backup")
			err = deleteBackup(f, logBackupName)
			framework.ExpectNoError(err)

			ginkgo.By("Check if all pitr log backup files in storage is deleted")
			cleaned, err := f.Storage.IsDataCleaned(ctx, ns, logBackup.Spec.S3.Prefix) // now we only use s3
			framework.ExpectNoError(err)
			framework.ExpectEqual(cleaned, true, "storage should be cleaned")

			ginkgo.By("Delete pitr full backup")
			err = deleteBackup(f, fullBackupName)
			framework.ExpectNoError(err)

			ginkgo.By("Check if all pitr full backup files in storage is deleted")
			cleaned, err = f.Storage.IsDataCleaned(ctx, ns, fullBackup.Spec.S3.Prefix) // now we only use s3
			framework.ExpectNoError(err)
			framework.ExpectEqual(cleaned, true, "storage should be cleaned")

		})
	})
})

func getTiDBServiceResourceName(tcName string) string {
	// TODO: use common util to get tidb service name
	return "svc/" + tcName + "-tidb"
}

func getPDServiceResourceName(tcName string) string {
	// TODO: use common util to get tidb service name
	return "svc/" + tcName + "-pd"
}

func createTidbCluster(f *e2eframework.Framework, name string, version string, enableTLS bool, skipCA bool) error {
	ns := f.Namespace.Name
	// TODO: change to use tidbclusterutil like brutil
	tc := fixture.GetTidbCluster(ns, name, version)
	tc.Spec.PD.Replicas = 1
	tc.Spec.TiKV.Replicas = 1
	tc.Spec.TiDB.Replicas = 1
	if enableTLS {
		tc.Spec.TiDB.TLSClient = &v1alpha1.TiDBTLSClient{Enabled: true}
		tc.Spec.TLSCluster = &v1alpha1.TLSCluster{Enabled: true}
		tc.Spec.TiDB.TLSClient.SkipInternalClientCA = skipCA

		if err := f.TLSManager.CreateTLSForTidbCluster(tc); err != nil {
			return err
		}
	}

	if _, err := f.ExtClient.PingcapV1alpha1().TidbClusters(ns).Create(context.TODO(), tc, metav1.CreateOptions{}); err != nil {
		return err
	}

	return nil
}

// createLogBackupEnableTidbCluster create tidb cluster and set "log-backup.enable = true" in tikv to enable log backup.
func createLogBackupEnableTidbCluster(f *e2eframework.Framework, name string, version string, enableTLS bool, skipCA bool) error {
	ns := f.Namespace.Name
	// TODO: change to use tidbclusterutil like brutil
	tc := fixture.GetTidbCluster(ns, name, version)
	tc.Spec.PD.Replicas = 1
	tc.Spec.TiKV.Replicas = 1
	tc.Spec.TiDB.Replicas = 1
	if enableTLS {
		tc.Spec.TiDB.TLSClient = &v1alpha1.TiDBTLSClient{Enabled: true}
		tc.Spec.TLSCluster = &v1alpha1.TLSCluster{Enabled: true}
		tc.Spec.TiDB.TLSClient.SkipInternalClientCA = skipCA

		if err := f.TLSManager.CreateTLSForTidbCluster(tc); err != nil {
			return err
		}
	}
	tc.Spec.TiKV.Config.Set("log-backup.enable", true)
	if _, err := f.ExtClient.PingcapV1alpha1().TidbClusters(ns).Create(context.TODO(), tc, metav1.CreateOptions{}); err != nil {
		return err
	}

	return nil
}

func createXK8sTidbClusterWithComponentsReady(f *e2eframework.Framework, namespaces []string, name string, version string, enableTLS bool) error {
	ns1, ns2, ns3 := namespaces[0], namespaces[1], namespaces[2]
	clusterDomain := "cluster.local"
	tc1 := GetTCForXK8s(ns1, name, version, clusterDomain, nil)
	tc2 := GetTCForXK8s(ns2, name, version, clusterDomain, tc1)
	tc3 := GetTCForXK8s(ns3, name, version, clusterDomain, tc1)

	if enableTLS {
		ginkgo.By("Installing initial tidb CA certificate")
		err := e2etc.InstallTiDBIssuer(ns1, name)
		if err != nil {
			return err
		}

		ginkgo.By("Export initial CA secret and install into other tidb clusters")
		var caSecret *v1.Secret
		err = wait.PollImmediate(5*time.Second, 1*time.Minute, func() (bool, error) {
			caSecret, err = f.ClientSet.CoreV1().Secrets(ns1).Get(context.TODO(), fmt.Sprintf("%s-ca-secret", name), metav1.GetOptions{})
			if err != nil {
				return false, nil
			}
			return true, nil
		})
		if err != nil {
			return err
		}
		caSecret.ObjectMeta.ResourceVersion = ""
		caSecret.Namespace = ns2
		err = f.GenericClient.Create(context.TODO(), caSecret)
		if err != nil {
			return err
		}
		caSecret.ObjectMeta.ResourceVersion = ""
		caSecret.Namespace = ns3
		err = f.GenericClient.Create(context.TODO(), caSecret)
		if err != nil {
			return err
		}

		ginkgo.By("Installing tidb cluster issuer with initial ca")
		err = e2etc.InstallXK8sTiDBIssuer(ns2, name, name)
		if err != nil {
			return err
		}
		err = e2etc.InstallXK8sTiDBIssuer(ns3, name, name)
		if err != nil {
			return err
		}

		ginkgo.By("Installing tidb server and client certificate")
		err = e2etc.InstallXK8sTiDBCertificates(ns1, name, clusterDomain)
		if err != nil {
			return err
		}
		err = e2etc.InstallXK8sTiDBCertificates(ns2, name, clusterDomain)
		if err != nil {
			return err
		}
		err = e2etc.InstallXK8sTiDBCertificates(ns3, name, clusterDomain)
		if err != nil {
			return err
		}

		ginkgo.By("Installing tidb components certificates")
		err = e2etc.InstallXK8sTiDBComponentsCertificates(ns1, name, clusterDomain, false)
		if err != nil {
			return err
		}
		err = e2etc.InstallXK8sTiDBComponentsCertificates(ns2, name, clusterDomain, false)
		if err != nil {
			return err
		}
		err = e2etc.InstallXK8sTiDBComponentsCertificates(ns3, name, clusterDomain, false)
		if err != nil {
			return err
		}

		tc1.Spec.TiDB.TLSClient = &v1alpha1.TiDBTLSClient{Enabled: true}
		tc1.Spec.TLSCluster = &v1alpha1.TLSCluster{Enabled: true}

		tc2.Spec.TiDB.TLSClient = &v1alpha1.TiDBTLSClient{Enabled: true}
		tc2.Spec.TLSCluster = &v1alpha1.TLSCluster{Enabled: true}

		tc3.Spec.TiDB.TLSClient = &v1alpha1.TiDBTLSClient{Enabled: true}
		tc3.Spec.TLSCluster = &v1alpha1.TLSCluster{Enabled: true}
	}

	ginkgo.By(fmt.Sprintf("Creating tidb cluster in %s", ns1))
	if _, err := f.ExtClient.PingcapV1alpha1().TidbClusters(ns1).Create(context.TODO(), tc1, metav1.CreateOptions{}); err != nil {
		return err
	}
	err := utiltidbcluster.WaitForTCConditionReady(f.ExtClient, ns1, name, tidbReadyTimeout, 0)
	if err != nil {
		return err
	}

	ginkgo.By(fmt.Sprintf("Creating tidb cluster in %s", ns2))
	if _, err := f.ExtClient.PingcapV1alpha1().TidbClusters(ns2).Create(context.TODO(), tc2, metav1.CreateOptions{}); err != nil {
		return err
	}
	err = utiltidbcluster.WaitForTCConditionReady(f.ExtClient, ns2, name, tidbReadyTimeout, 0)
	if err != nil {
		return err
	}

	ginkgo.By(fmt.Sprintf("Creating tidb cluster in %s", ns3))
	if _, err := f.ExtClient.PingcapV1alpha1().TidbClusters(ns3).Create(context.TODO(), tc3, metav1.CreateOptions{}); err != nil {
		return err
	}
	err = utiltidbcluster.WaitForTCConditionReady(f.ExtClient, ns3, name, tidbReadyTimeout, 0)
	if err != nil {
		return err
	}

	ginkgo.By("Check deploy status")
	return e2etc.CheckStatusWhenAcrossK8sWithTimeout(f.ExtClient, []*v1alpha1.TidbCluster{tc1, tc2, tc3}, 5*time.Second, 3*time.Minute)
}

func GetTCForXK8s(ns, name, version, clusterDomain string, joinTC *v1alpha1.TidbCluster) *v1alpha1.TidbCluster {
	tc := fixture.GetTidbCluster(ns, name, version)

	tc.Spec.PD.Replicas = 1
	tc.Spec.TiDB.Replicas = 1
	tc.Spec.TiKV.Replicas = 1

	tc.Spec.ClusterDomain = clusterDomain
	if joinTC != nil {
		tc.Spec.Cluster = &v1alpha1.TidbClusterRef{
			Namespace:     joinTC.Namespace,
			Name:          joinTC.Name,
			ClusterDomain: joinTC.Spec.ClusterDomain,
		}
	}

	return tc
}

func createRBAC(f *e2eframework.Framework) error {
	ns := f.Namespace.Name
	sa := brutil.GetServiceAccount(ns)
	if _, err := f.ClientSet.CoreV1().ServiceAccounts(ns).Create(context.TODO(), sa, metav1.CreateOptions{}); err != nil {
		return err
	}

	role := brutil.GetRole(ns)
	if _, err := f.ClientSet.RbacV1().Roles(ns).Create(context.TODO(), role, metav1.CreateOptions{}); err != nil {
		return err
	}
	rb := brutil.GetRoleBinding(ns)
	if _, err := f.ClientSet.RbacV1().RoleBindings(ns).Create(context.TODO(), rb, metav1.CreateOptions{}); err != nil {
		return err
	}
	return nil
}

func createBackupAndWaitForComplete(f *e2eframework.Framework, name, tcName, typ string, configure func(*v1alpha1.Backup)) (*v1alpha1.Backup, error) {
	ns := f.Namespace.Name
	// secret to visit tidb cluster
	s := brutil.GetSecret(ns, name, "")
	if _, err := f.ClientSet.CoreV1().Secrets(ns).Create(context.TODO(), s, metav1.CreateOptions{}); err != nil {
		return nil, err
	}

	backupFolder := time.Now().Format(time.RFC3339)
	cfg := f.Storage.Config(ns, backupFolder)
	backup := brutil.GetBackup(ns, name, tcName, typ, cfg)

	ginkgo.By(fmt.Sprintf("backup bucket is %s", backup.Spec.S3.Bucket))

	if configure != nil {
		configure(backup)
	}

	if _, err := f.ExtClient.PingcapV1alpha1().Backups(ns).Create(context.TODO(), backup, metav1.CreateOptions{}); err != nil {
		return nil, err
	}

	if err := brutil.WaitForBackupComplete(f.ExtClient, ns, name, backupCompleteTimeout); err != nil {
		return backup, err
	}
	return f.ExtClient.PingcapV1alpha1().Backups(ns).Get(context.TODO(), name, metav1.GetOptions{})
}

// continueLogBackupAndWaitForComplete update backup cr to continue run log backup subcommand
func continueLogBackupAndWaitForComplete(f *e2eframework.Framework, backup *v1alpha1.Backup, configure func(*v1alpha1.Backup)) (*v1alpha1.Backup, error) {
	ns := f.Namespace.Name
	name := backup.Name

	if configure != nil {
		configure(backup)
	}

	if _, err := f.ExtClient.PingcapV1alpha1().Backups(ns).Update(context.TODO(), backup, metav1.UpdateOptions{}); err != nil {
		return nil, err
	}

	if err := brutil.WaitForBackupComplete(f.ExtClient, ns, name, backupCompleteTimeout); err != nil {
		return backup, err
	}

	return f.ExtClient.PingcapV1alpha1().Backups(ns).Get(context.TODO(), name, metav1.GetOptions{})
}

func deleteBackup(f *e2eframework.Framework, name string) error {
	ns := f.Namespace.Name

	if err := f.ExtClient.PingcapV1alpha1().Backups(ns).Delete(context.TODO(), name, metav1.DeleteOptions{}); err != nil {
		return err
	}

	if err := brutil.WaitForBackupDeleted(f.ExtClient, ns, name, time.Second*30); err != nil {
		return err
	}
	return nil
}

// nolint
// NOTE: it is not used
func cleanBackup(f *e2eframework.Framework) error {
	ns := f.Namespace.Name
	bl, err := f.ExtClient.PingcapV1alpha1().Backups(ns).List(context.TODO(), metav1.ListOptions{})
	if err != nil {
		return err
	}
	for i := range bl.Items {
		if err := deleteBackup(f, bl.Items[i].Name); err != nil {
			return err
		}
	}
	return nil
}

// func createRestoreAndWaitForComplete(f *e2eframework.Framework, name, tcName, typ string, backupName string) error {
// 	ns := f.Namespace.Name

// 	// secret to visit tidb cluster
// 	s := brutil.GetSecret(ns, name, "")
// 	if _, err := f.ClientSet.CoreV1().Secrets(ns).Create(context.TODO(), s, metav1.CreateOptions{}); err != nil {
// 		return err
// 	}

// 	backup, err := f.ExtClient.PingcapV1alpha1().Backups(ns).Get(context.TODO(), backupName, metav1.GetOptions{})
// 	if err != nil {
// 		return err
// 	}

// 	cfg := backup.Spec.S3
// 	// TODO: backup path is hard to understand
// 	// BackupPath is only needed for dumper
// 	if typ == "dumper" {
// 		cfg.Path = backup.Status.BackupPath
// 	}

// 	restore := brutil.GetRestore(ns, name, tcName, typ, cfg)
// 	if _, err := f.ExtClient.PingcapV1alpha1().Restores(ns).Create(context.TODO(), restore, metav1.CreateOptions{}); err != nil {
// 		return err
// 	}

// 	if err := brutil.WaitForRestoreComplete(f.ExtClient, ns, name, restoreCompleteTimeout); err != nil {
// 		return err
// 	}

// 	return nil
// }

func createRestoreAndWaitForComplete(f *e2eframework.Framework, name, tcName, typ string, backupName string, configure func(*v1alpha1.Restore)) error {
	ns := f.Namespace.Name

	// secret to visit tidb cluster
	s := brutil.GetSecret(ns, name, "")
	if _, err := f.ClientSet.CoreV1().Secrets(ns).Create(context.TODO(), s, metav1.CreateOptions{}); err != nil {
		return err
	}

	backup, err := f.ExtClient.PingcapV1alpha1().Backups(ns).Get(context.TODO(), backupName, metav1.GetOptions{})
	if err != nil {
		return err
	}

	cfg := backup.Spec.S3
	// TODO: backup path is hard to understand
	// BackupPath is only needed for dumper
	if typ == "dumper" {
		cfg.Path = backup.Status.BackupPath
	}

	restore := brutil.GetRestore(ns, name, tcName, typ, cfg)

	if configure != nil {
		configure(restore)
	}

	if _, err := f.ExtClient.PingcapV1alpha1().Restores(ns).Create(context.TODO(), restore, metav1.CreateOptions{}); err != nil {
		return err
	}

	if err := brutil.WaitForRestoreComplete(f.ExtClient, ns, name, restoreCompleteTimeout); err != nil {
		return err
	}

	return nil
}

func getDefaultDSN(host, dbName string) string {
	user := "root"
	password := ""
	dsn := fmt.Sprintf("%s:%s@(%s)/%s?charset=utf8", user, password, host, dbName)
	return dsn
}

func initDatabase(host, dbName string) error {
	dsn := getDefaultDSN(host, "")
	db, err := sql.Open("mysql", dsn)
	if err != nil {
		return err
	}
	defer db.Close()
	if _, err := db.Exec("CREATE DATABASE IF NOT EXISTS " + dbName + ";"); err != nil {
		return err
	}
	return nil
}

func checkDataIsSame(backupDSN, restoreDSN string) error {
	backup, err := sql.Open("mysql", backupDSN)
	if err != nil {
		return err
	}
	defer backup.Close()
	restore, err := sql.Open("mysql", restoreDSN)
	if err != nil {
		return err
	}
	defer restore.Close()

	backupTables, err := getTableList(backup)
	if err != nil {
		return err
	}
	restoreTables, err := getTableList(restore)
	if err != nil {
		return err
	}
	if len(backupTables) != len(restoreTables) {
		return fmt.Errorf("backup tables(%v) is not equal with restore tables(%v)", len(backupTables), len(restoreTables))
	}

	for i := 0; i < len(backupTables); i++ {
		backupTable := backupTables[i]
		restoreTable := restoreTables[i]
		if backupTable != restoreTable {
			return fmt.Errorf("%vth backup table name(%s) is not equal with restore table name(%s)", i, backupTable, restoreTable)
		}

		backupRecordCount, err := getTableRecordCount(backup, backupTable)
		if err != nil {
			return err
		}
		restoreRecordCount, err := getTableRecordCount(restore, restoreTable)
		if err != nil {
			return err
		}

		if backupRecordCount != restoreRecordCount {
			return fmt.Errorf("table(%s) has %v records in backup but %v in restore", backupTable, backupRecordCount, restoreRecordCount)
		}

		x := rand.Intn(backupRecordCount)
		backupRecord, err := getRecord(backup, backupTable, x)
		if err != nil {
			return err
		}
		restoreRecord, err := getRecord(restore, restoreTable, x)
		if err != nil {
			return err
		}
		if backupRecord != restoreRecord {
			return fmt.Errorf("%vth record in table(%s) is not equal", x, backupTable)
		}
	}

	return nil
}

func getRecord(db *sql.DB, table string, x int) (string, error) {
	var bs string
	row := db.QueryRow(fmt.Sprintf("SELECT 'raw_bytes' FROM %s WHERE id = %d", table, x))
	err := row.Scan(&bs)
	if err != nil {
		return "", err
	}
	return bs, nil
}

func getTableRecordCount(db *sql.DB, table string) (int, error) {
	var cnt int
	row := db.QueryRow(fmt.Sprintf("SELECT count(*) FROM %s", table))
	err := row.Scan(&cnt)
	if err != nil {
		return cnt, fmt.Errorf("failed to scan count from %s, %v", table, err)
	}
	return cnt, nil
}

func getTableList(db *sql.DB) ([]string, error) {
	tables := []string{}
	rows, err := db.Query("SHOW TABLES;")
	if err != nil {
		return nil, err
	}
	for rows.Next() {
		var table string
		if err := rows.Scan(&table); err != nil {
			return nil, err
		}
		tables = append(tables, table)
	}
	return tables, nil
}<|MERGE_RESOLUTION|>--- conflicted
+++ resolved
@@ -44,16 +44,10 @@
 )
 
 var (
-<<<<<<< HEAD
 	tidbReadyTimeout        = time.Minute * 15
-	backupCompleteTimeout   = time.Minute * 7
-	restoreCompleteTimeout  = time.Minute * 7
+	backupCompleteTimeout   = time.Minute * 15
+	restoreCompleteTimeout  = time.Minute * 15
 	logbackupCatchUpTimeout = time.Minute * 15
-=======
-	tidbReadyTimeout       = time.Minute * 15
-	backupCompleteTimeout  = time.Minute * 15
-	restoreCompleteTimeout = time.Minute * 15
->>>>>>> 66d54cb9
 )
 
 const (
