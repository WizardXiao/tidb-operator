--- conflicted
+++ resolved
@@ -513,12 +513,10 @@
 			currentTS := strconv.FormatUint(config.GoTimeToTS(time.Now()), 10)
 			err = brutil.WaitForLogBackupReachTS(logBackupName, masterPDHost, currentTS, logbackupCatchUpTimeout)
 			framework.ExpectNoError(err)
-<<<<<<< HEAD
+
 			ginkgo.By("wait log backup progress reach current ts")
 			err = brutil.WaitForLogBackupProgressReachTS(f.ExtClient, ns, logBackupName, currentTS, logbackupCatchUpTimeout)
 			framework.ExpectNoError(err)
-=======
->>>>>>> 9d80655f
 
 			ginkgo.By("Create log-backup.enable TiDB cluster for pitr-backup")
 			backupClusterName := "pitr-backup"
@@ -536,12 +534,10 @@
 				restore.Spec.PitrRestoredTs = currentTS
 			})
 			framework.ExpectNoError(err)
-<<<<<<< HEAD
+
 			ginkgo.By("wait pitr restore progress done")
 			err = brutil.WaitForRestoreProgressDone(f.ExtClient, ns, restoreName, restoreCompleteTimeout)
 			framework.ExpectNoError(err)
-=======
->>>>>>> 9d80655f
 
 			ginkgo.By("Forward restore TiDB cluster service")
 			backupHost, err := portforward.ForwardOnePort(ctx, f.PortForwarder, ns, getTiDBServiceResourceName(backupClusterName), int(brutil.TiDBServicePort))
@@ -569,10 +565,6 @@
 			cleaned, err = f.Storage.IsDataCleaned(ctx, ns, fullBackup.Spec.S3.Prefix) // now we only use s3
 			framework.ExpectNoError(err)
 			framework.ExpectEqual(cleaned, true, "storage should be cleaned")
-<<<<<<< HEAD
-=======
-
->>>>>>> 9d80655f
 		})
 	})
 })
