
---
apiVersion: apiextensions.k8s.io/v1
kind: CustomResourceDefinition
metadata:
  annotations:
    controller-gen.kubebuilder.io/version: v0.6.2
  creationTimestamp: null
  name: backups.pingcap.com
spec:
  group: pingcap.com
  names:
    kind: Backup
    listKind: BackupList
    plural: backups
    shortNames:
    - bk
    singular: backup
  scope: Namespaced
  versions:
  - additionalPrinterColumns:
    - description: the type of backup, such as full, db, table. Only used when Mode
        = snapshot.
      jsonPath: .spec.backupType
      name: Type
      type: string
    - description: the mode of backup, such as snapshot, log.
      jsonPath: .spec.backupMode
      name: Mode
      type: string
    - description: The current status of the backup
      jsonPath: .status.phase
      name: Status
      type: string
    - description: The full path of backup data
      jsonPath: .status.backupPath
      name: BackupPath
      type: string
    - description: The data size of the backup
      jsonPath: .status.backupSizeReadable
      name: BackupSize
      type: string
    - description: The commit ts of the backup
      jsonPath: .status.commitTs
      name: CommitTS
      type: string
    - description: The log backup truncate until ts
<<<<<<< HEAD
      jsonPath: .status.truncateUntil
      name: TruncateUntil
=======
      jsonPath: .status.logTruncateUntil
      name: LogTruncateUntil
>>>>>>> b84b18b8
      type: string
    - description: The time at which the backup was started
      jsonPath: .status.timeStarted
      name: Started
      priority: 1
      type: date
    - description: The time at which the backup was completed
      jsonPath: .status.timeCompleted
      name: Completed
      priority: 1
      type: date
    - jsonPath: .metadata.creationTimestamp
      name: Age
      type: date
    name: v1alpha1
    schema:
      openAPIV3Schema:
        properties:
          apiVersion:
            type: string
          kind:
            type: string
          metadata:
            type: object
          spec:
            properties:
              affinity:
                properties:
                  nodeAffinity:
                    properties:
                      preferredDuringSchedulingIgnoredDuringExecution:
                        items:
                          properties:
                            preference:
                              properties:
                                matchExpressions:
                                  items:
                                    properties:
                                      key:
                                        type: string
                                      operator:
                                        type: string
                                      values:
                                        items:
                                          type: string
                                        type: array
                                    required:
                                    - key
                                    - operator
                                    type: object
                                  type: array
                                matchFields:
                                  items:
                                    properties:
                                      key:
                                        type: string
                                      operator:
                                        type: string
                                      values:
                                        items:
                                          type: string
                                        type: array
                                    required:
                                    - key
                                    - operator
                                    type: object
                                  type: array
                              type: object
                            weight:
                              format: int32
                              type: integer
                          required:
                          - preference
                          - weight
                          type: object
                        type: array
                      requiredDuringSchedulingIgnoredDuringExecution:
                        properties:
                          nodeSelectorTerms:
                            items:
                              properties:
                                matchExpressions:
                                  items:
                                    properties:
                                      key:
                                        type: string
                                      operator:
                                        type: string
                                      values:
                                        items:
                                          type: string
                                        type: array
                                    required:
                                    - key
                                    - operator
                                    type: object
                                  type: array
                                matchFields:
                                  items:
                                    properties:
                                      key:
                                        type: string
                                      operator:
                                        type: string
                                      values:
                                        items:
                                          type: string
                                        type: array
                                    required:
                                    - key
                                    - operator
                                    type: object
                                  type: array
                              type: object
                            type: array
                        required:
                        - nodeSelectorTerms
                        type: object
                    type: object
                  podAffinity:
                    properties:
                      preferredDuringSchedulingIgnoredDuringExecution:
                        items:
                          properties:
                            podAffinityTerm:
                              properties:
                                labelSelector:
                                  properties:
                                    matchExpressions:
                                      items:
                                        properties:
                                          key:
                                            type: string
                                          operator:
                                            type: string
                                          values:
                                            items:
                                              type: string
                                            type: array
                                        required:
                                        - key
                                        - operator
                                        type: object
                                      type: array
                                    matchLabels:
                                      additionalProperties:
                                        type: string
                                      type: object
                                  type: object
                                namespaces:
                                  items:
                                    type: string
                                  type: array
                                topologyKey:
                                  type: string
                              required:
                              - topologyKey
                              type: object
                            weight:
                              format: int32
                              type: integer
                          required:
                          - podAffinityTerm
                          - weight
                          type: object
                        type: array
                      requiredDuringSchedulingIgnoredDuringExecution:
                        items:
                          properties:
                            labelSelector:
                              properties:
                                matchExpressions:
                                  items:
                                    properties:
                                      key:
                                        type: string
                                      operator:
                                        type: string
                                      values:
                                        items:
                                          type: string
                                        type: array
                                    required:
                                    - key
                                    - operator
                                    type: object
                                  type: array
                                matchLabels:
                                  additionalProperties:
                                    type: string
                                  type: object
                              type: object
                            namespaces:
                              items:
                                type: string
                              type: array
                            topologyKey:
                              type: string
                          required:
                          - topologyKey
                          type: object
                        type: array
                    type: object
                  podAntiAffinity:
                    properties:
                      preferredDuringSchedulingIgnoredDuringExecution:
                        items:
                          properties:
                            podAffinityTerm:
                              properties:
                                labelSelector:
                                  properties:
                                    matchExpressions:
                                      items:
                                        properties:
                                          key:
                                            type: string
                                          operator:
                                            type: string
                                          values:
                                            items:
                                              type: string
                                            type: array
                                        required:
                                        - key
                                        - operator
                                        type: object
                                      type: array
                                    matchLabels:
                                      additionalProperties:
                                        type: string
                                      type: object
                                  type: object
                                namespaces:
                                  items:
                                    type: string
                                  type: array
                                topologyKey:
                                  type: string
                              required:
                              - topologyKey
                              type: object
                            weight:
                              format: int32
                              type: integer
                          required:
                          - podAffinityTerm
                          - weight
                          type: object
                        type: array
                      requiredDuringSchedulingIgnoredDuringExecution:
                        items:
                          properties:
                            labelSelector:
                              properties:
                                matchExpressions:
                                  items:
                                    properties:
                                      key:
                                        type: string
                                      operator:
                                        type: string
                                      values:
                                        items:
                                          type: string
                                        type: array
                                    required:
                                    - key
                                    - operator
                                    type: object
                                  type: array
                                matchLabels:
                                  additionalProperties:
                                    type: string
                                  type: object
                              type: object
                            namespaces:
                              items:
                                type: string
                              type: array
                            topologyKey:
                              type: string
                          required:
                          - topologyKey
                          type: object
                        type: array
                    type: object
                type: object
              azblob:
                properties:
                  accessTier:
                    type: string
                  container:
                    type: string
                  path:
                    type: string
                  prefix:
                    type: string
                  secretName:
                    type: string
                type: object
              backupMode:
                default: snapshot
                type: string
              backupType:
                type: string
              br:
                properties:
                  checkRequirements:
                    type: boolean
                  checksum:
                    type: boolean
                  cluster:
                    type: string
                  clusterNamespace:
                    type: string
                  concurrency:
                    format: int32
                    type: integer
                  db:
                    type: string
                  logLevel:
                    type: string
                  onLine:
                    type: boolean
                  options:
                    items:
                      type: string
                    type: array
                  rateLimit:
                    type: integer
                  sendCredToTikv:
                    type: boolean
                  statusAddr:
                    type: string
                  table:
                    type: string
                  timeAgo:
                    type: string
                required:
                - cluster
                type: object
              cleanOption:
                properties:
                  backoffEnabled:
                    type: boolean
                  batchConcurrency:
                    format: int32
                    type: integer
                  disableBatchConcurrency:
                    type: boolean
                  pageSize:
                    format: int64
                    type: integer
                  retryCount:
                    default: 5
                    type: integer
                  routineConcurrency:
                    format: int32
                    type: integer
                type: object
              cleanPolicy:
                type: string
              commitTs:
                type: string
              dumpling:
                properties:
                  options:
                    items:
                      type: string
                    type: array
                  tableFilter:
                    items:
                      type: string
                    type: array
                type: object
              env:
                items:
                  properties:
                    name:
                      type: string
                    value:
                      type: string
                    valueFrom:
                      properties:
                        configMapKeyRef:
                          properties:
                            key:
                              type: string
                            name:
                              type: string
                            optional:
                              type: boolean
                          required:
                          - key
                          type: object
                        fieldRef:
                          properties:
                            apiVersion:
                              type: string
                            fieldPath:
                              type: string
                          required:
                          - fieldPath
                          type: object
                        resourceFieldRef:
                          properties:
                            containerName:
                              type: string
                            divisor:
                              anyOf:
                              - type: integer
                              - type: string
                              pattern: ^(\+|-)?(([0-9]+(\.[0-9]*)?)|(\.[0-9]+))(([KMGTPE]i)|[numkMGTPE]|([eE](\+|-)?(([0-9]+(\.[0-9]*)?)|(\.[0-9]+))))?$
                              x-kubernetes-int-or-string: true
                            resource:
                              type: string
                          required:
                          - resource
                          type: object
                        secretKeyRef:
                          properties:
                            key:
                              type: string
                            name:
                              type: string
                            optional:
                              type: boolean
                          required:
                          - key
                          type: object
                      type: object
                  required:
                  - name
                  type: object
                type: array
              from:
                properties:
                  host:
                    type: string
                  port:
                    format: int32
                    type: integer
                  secretName:
                    type: string
                  tlsClientSecretName:
                    type: string
                  user:
                    type: string
                required:
                - host
                - secretName
                type: object
              gcs:
                properties:
                  bucket:
                    type: string
                  bucketAcl:
                    type: string
                  location:
                    type: string
                  objectAcl:
                    type: string
                  path:
                    type: string
                  prefix:
                    type: string
                  projectId:
                    type: string
                  secretName:
                    type: string
                  storageClass:
                    type: string
                required:
                - projectId
                type: object
              imagePullSecrets:
                items:
                  properties:
                    name:
                      type: string
                  type: object
                type: array
              local:
                properties:
                  prefix:
                    type: string
                  volume:
                    properties:
                      awsElasticBlockStore:
                        properties:
                          fsType:
                            type: string
                          partition:
                            format: int32
                            type: integer
                          readOnly:
                            type: boolean
                          volumeID:
                            type: string
                        required:
                        - volumeID
                        type: object
                      azureDisk:
                        properties:
                          cachingMode:
                            type: string
                          diskName:
                            type: string
                          diskURI:
                            type: string
                          fsType:
                            type: string
                          kind:
                            type: string
                          readOnly:
                            type: boolean
                        required:
                        - diskName
                        - diskURI
                        type: object
                      azureFile:
                        properties:
                          readOnly:
                            type: boolean
                          secretName:
                            type: string
                          shareName:
                            type: string
                        required:
                        - secretName
                        - shareName
                        type: object
                      cephfs:
                        properties:
                          monitors:
                            items:
                              type: string
                            type: array
                          path:
                            type: string
                          readOnly:
                            type: boolean
                          secretFile:
                            type: string
                          secretRef:
                            properties:
                              name:
                                type: string
                            type: object
                          user:
                            type: string
                        required:
                        - monitors
                        type: object
                      cinder:
                        properties:
                          fsType:
                            type: string
                          readOnly:
                            type: boolean
                          secretRef:
                            properties:
                              name:
                                type: string
                            type: object
                          volumeID:
                            type: string
                        required:
                        - volumeID
                        type: object
                      configMap:
                        properties:
                          defaultMode:
                            format: int32
                            type: integer
                          items:
                            items:
                              properties:
                                key:
                                  type: string
                                mode:
                                  format: int32
                                  type: integer
                                path:
                                  type: string
                              required:
                              - key
                              - path
                              type: object
                            type: array
                          name:
                            type: string
                          optional:
                            type: boolean
                        type: object
                      csi:
                        properties:
                          driver:
                            type: string
                          fsType:
                            type: string
                          nodePublishSecretRef:
                            properties:
                              name:
                                type: string
                            type: object
                          readOnly:
                            type: boolean
                          volumeAttributes:
                            additionalProperties:
                              type: string
                            type: object
                        required:
                        - driver
                        type: object
                      downwardAPI:
                        properties:
                          defaultMode:
                            format: int32
                            type: integer
                          items:
                            items:
                              properties:
                                fieldRef:
                                  properties:
                                    apiVersion:
                                      type: string
                                    fieldPath:
                                      type: string
                                  required:
                                  - fieldPath
                                  type: object
                                mode:
                                  format: int32
                                  type: integer
                                path:
                                  type: string
                                resourceFieldRef:
                                  properties:
                                    containerName:
                                      type: string
                                    divisor:
                                      anyOf:
                                      - type: integer
                                      - type: string
                                      pattern: ^(\+|-)?(([0-9]+(\.[0-9]*)?)|(\.[0-9]+))(([KMGTPE]i)|[numkMGTPE]|([eE](\+|-)?(([0-9]+(\.[0-9]*)?)|(\.[0-9]+))))?$
                                      x-kubernetes-int-or-string: true
                                    resource:
                                      type: string
                                  required:
                                  - resource
                                  type: object
                              required:
                              - path
                              type: object
                            type: array
                        type: object
                      emptyDir:
                        properties:
                          medium:
                            type: string
                          sizeLimit:
                            anyOf:
                            - type: integer
                            - type: string
                            pattern: ^(\+|-)?(([0-9]+(\.[0-9]*)?)|(\.[0-9]+))(([KMGTPE]i)|[numkMGTPE]|([eE](\+|-)?(([0-9]+(\.[0-9]*)?)|(\.[0-9]+))))?$
                            x-kubernetes-int-or-string: true
                        type: object
                      ephemeral:
                        properties:
                          readOnly:
                            type: boolean
                          volumeClaimTemplate:
                            properties:
                              metadata:
                                type: object
                              spec:
                                properties:
                                  accessModes:
                                    items:
                                      type: string
                                    type: array
                                  dataSource:
                                    properties:
                                      apiGroup:
                                        type: string
                                      kind:
                                        type: string
                                      name:
                                        type: string
                                    required:
                                    - kind
                                    - name
                                    type: object
                                  resources:
                                    properties:
                                      limits:
                                        additionalProperties:
                                          anyOf:
                                          - type: integer
                                          - type: string
                                          pattern: ^(\+|-)?(([0-9]+(\.[0-9]*)?)|(\.[0-9]+))(([KMGTPE]i)|[numkMGTPE]|([eE](\+|-)?(([0-9]+(\.[0-9]*)?)|(\.[0-9]+))))?$
                                          x-kubernetes-int-or-string: true
                                        type: object
                                      requests:
                                        additionalProperties:
                                          anyOf:
                                          - type: integer
                                          - type: string
                                          pattern: ^(\+|-)?(([0-9]+(\.[0-9]*)?)|(\.[0-9]+))(([KMGTPE]i)|[numkMGTPE]|([eE](\+|-)?(([0-9]+(\.[0-9]*)?)|(\.[0-9]+))))?$
                                          x-kubernetes-int-or-string: true
                                        type: object
                                    type: object
                                  selector:
                                    properties:
                                      matchExpressions:
                                        items:
                                          properties:
                                            key:
                                              type: string
                                            operator:
                                              type: string
                                            values:
                                              items:
                                                type: string
                                              type: array
                                          required:
                                          - key
                                          - operator
                                          type: object
                                        type: array
                                      matchLabels:
                                        additionalProperties:
                                          type: string
                                        type: object
                                    type: object
                                  storageClassName:
                                    type: string
                                  volumeMode:
                                    type: string
                                  volumeName:
                                    type: string
                                type: object
                            required:
                            - spec
                            type: object
                        type: object
                      fc:
                        properties:
                          fsType:
                            type: string
                          lun:
                            format: int32
                            type: integer
                          readOnly:
                            type: boolean
                          targetWWNs:
                            items:
                              type: string
                            type: array
                          wwids:
                            items:
                              type: string
                            type: array
                        type: object
                      flexVolume:
                        properties:
                          driver:
                            type: string
                          fsType:
                            type: string
                          options:
                            additionalProperties:
                              type: string
                            type: object
                          readOnly:
                            type: boolean
                          secretRef:
                            properties:
                              name:
                                type: string
                            type: object
                        required:
                        - driver
                        type: object
                      flocker:
                        properties:
                          datasetName:
                            type: string
                          datasetUUID:
                            type: string
                        type: object
                      gcePersistentDisk:
                        properties:
                          fsType:
                            type: string
                          partition:
                            format: int32
                            type: integer
                          pdName:
                            type: string
                          readOnly:
                            type: boolean
                        required:
                        - pdName
                        type: object
                      gitRepo:
                        properties:
                          directory:
                            type: string
                          repository:
                            type: string
                          revision:
                            type: string
                        required:
                        - repository
                        type: object
                      glusterfs:
                        properties:
                          endpoints:
                            type: string
                          path:
                            type: string
                          readOnly:
                            type: boolean
                        required:
                        - endpoints
                        - path
                        type: object
                      hostPath:
                        properties:
                          path:
                            type: string
                          type:
                            type: string
                        required:
                        - path
                        type: object
                      iscsi:
                        properties:
                          chapAuthDiscovery:
                            type: boolean
                          chapAuthSession:
                            type: boolean
                          fsType:
                            type: string
                          initiatorName:
                            type: string
                          iqn:
                            type: string
                          iscsiInterface:
                            type: string
                          lun:
                            format: int32
                            type: integer
                          portals:
                            items:
                              type: string
                            type: array
                          readOnly:
                            type: boolean
                          secretRef:
                            properties:
                              name:
                                type: string
                            type: object
                          targetPortal:
                            type: string
                        required:
                        - iqn
                        - lun
                        - targetPortal
                        type: object
                      name:
                        type: string
                      nfs:
                        properties:
                          path:
                            type: string
                          readOnly:
                            type: boolean
                          server:
                            type: string
                        required:
                        - path
                        - server
                        type: object
                      persistentVolumeClaim:
                        properties:
                          claimName:
                            type: string
                          readOnly:
                            type: boolean
                        required:
                        - claimName
                        type: object
                      photonPersistentDisk:
                        properties:
                          fsType:
                            type: string
                          pdID:
                            type: string
                        required:
                        - pdID
                        type: object
                      portworxVolume:
                        properties:
                          fsType:
                            type: string
                          readOnly:
                            type: boolean
                          volumeID:
                            type: string
                        required:
                        - volumeID
                        type: object
                      projected:
                        properties:
                          defaultMode:
                            format: int32
                            type: integer
                          sources:
                            items:
                              properties:
                                configMap:
                                  properties:
                                    items:
                                      items:
                                        properties:
                                          key:
                                            type: string
                                          mode:
                                            format: int32
                                            type: integer
                                          path:
                                            type: string
                                        required:
                                        - key
                                        - path
                                        type: object
                                      type: array
                                    name:
                                      type: string
                                    optional:
                                      type: boolean
                                  type: object
                                downwardAPI:
                                  properties:
                                    items:
                                      items:
                                        properties:
                                          fieldRef:
                                            properties:
                                              apiVersion:
                                                type: string
                                              fieldPath:
                                                type: string
                                            required:
                                            - fieldPath
                                            type: object
                                          mode:
                                            format: int32
                                            type: integer
                                          path:
                                            type: string
                                          resourceFieldRef:
                                            properties:
                                              containerName:
                                                type: string
                                              divisor:
                                                anyOf:
                                                - type: integer
                                                - type: string
                                                pattern: ^(\+|-)?(([0-9]+(\.[0-9]*)?)|(\.[0-9]+))(([KMGTPE]i)|[numkMGTPE]|([eE](\+|-)?(([0-9]+(\.[0-9]*)?)|(\.[0-9]+))))?$
                                                x-kubernetes-int-or-string: true
                                              resource:
                                                type: string
                                            required:
                                            - resource
                                            type: object
                                        required:
                                        - path
                                        type: object
                                      type: array
                                  type: object
                                secret:
                                  properties:
                                    items:
                                      items:
                                        properties:
                                          key:
                                            type: string
                                          mode:
                                            format: int32
                                            type: integer
                                          path:
                                            type: string
                                        required:
                                        - key
                                        - path
                                        type: object
                                      type: array
                                    name:
                                      type: string
                                    optional:
                                      type: boolean
                                  type: object
                                serviceAccountToken:
                                  properties:
                                    audience:
                                      type: string
                                    expirationSeconds:
                                      format: int64
                                      type: integer
                                    path:
                                      type: string
                                  required:
                                  - path
                                  type: object
                              type: object
                            type: array
                        required:
                        - sources
                        type: object
                      quobyte:
                        properties:
                          group:
                            type: string
                          readOnly:
                            type: boolean
                          registry:
                            type: string
                          tenant:
                            type: string
                          user:
                            type: string
                          volume:
                            type: string
                        required:
                        - registry
                        - volume
                        type: object
                      rbd:
                        properties:
                          fsType:
                            type: string
                          image:
                            type: string
                          keyring:
                            type: string
                          monitors:
                            items:
                              type: string
                            type: array
                          pool:
                            type: string
                          readOnly:
                            type: boolean
                          secretRef:
                            properties:
                              name:
                                type: string
                            type: object
                          user:
                            type: string
                        required:
                        - image
                        - monitors
                        type: object
                      scaleIO:
                        properties:
                          fsType:
                            type: string
                          gateway:
                            type: string
                          protectionDomain:
                            type: string
                          readOnly:
                            type: boolean
                          secretRef:
                            properties:
                              name:
                                type: string
                            type: object
                          sslEnabled:
                            type: boolean
                          storageMode:
                            type: string
                          storagePool:
                            type: string
                          system:
                            type: string
                          volumeName:
                            type: string
                        required:
                        - gateway
                        - secretRef
                        - system
                        type: object
                      secret:
                        properties:
                          defaultMode:
                            format: int32
                            type: integer
                          items:
                            items:
                              properties:
                                key:
                                  type: string
                                mode:
                                  format: int32
                                  type: integer
                                path:
                                  type: string
                              required:
                              - key
                              - path
                              type: object
                            type: array
                          optional:
                            type: boolean
                          secretName:
                            type: string
                        type: object
                      storageos:
                        properties:
                          fsType:
                            type: string
                          readOnly:
                            type: boolean
                          secretRef:
                            properties:
                              name:
                                type: string
                            type: object
                          volumeName:
                            type: string
                          volumeNamespace:
                            type: string
                        type: object
                      vsphereVolume:
                        properties:
                          fsType:
                            type: string
                          storagePolicyID:
                            type: string
                          storagePolicyName:
                            type: string
                          volumePath:
                            type: string
                        required:
                        - volumePath
                        type: object
                    required:
                    - name
                    type: object
                  volumeMount:
                    properties:
                      mountPath:
                        type: string
                      mountPropagation:
                        type: string
                      name:
                        type: string
                      readOnly:
                        type: boolean
                      subPath:
                        type: string
                      subPathExpr:
                        type: string
                    required:
                    - mountPath
                    - name
                    type: object
                required:
                - volume
                - volumeMount
                type: object
              logTruncateUntil:
                type: string
              podSecurityContext:
                properties:
                  fsGroup:
                    format: int64
                    type: integer
                  fsGroupChangePolicy:
                    type: string
                  runAsGroup:
                    format: int64
                    type: integer
                  runAsNonRoot:
                    type: boolean
                  runAsUser:
                    format: int64
                    type: integer
                  seLinuxOptions:
                    properties:
                      level:
                        type: string
                      role:
                        type: string
                      type:
                        type: string
                      user:
                        type: string
                    type: object
                  seccompProfile:
                    properties:
                      localhostProfile:
                        type: string
                      type:
                        type: string
                    required:
                    - type
                    type: object
                  supplementalGroups:
                    items:
                      format: int64
                      type: integer
                    type: array
                  sysctls:
                    items:
                      properties:
                        name:
                          type: string
                        value:
                          type: string
                      required:
                      - name
                      - value
                      type: object
                    type: array
                  windowsOptions:
                    properties:
                      gmsaCredentialSpec:
                        type: string
                      gmsaCredentialSpecName:
                        type: string
                      runAsUserName:
                        type: string
                    type: object
                type: object
              priorityClassName:
                type: string
              resources:
                properties:
                  limits:
                    additionalProperties:
                      anyOf:
                      - type: integer
                      - type: string
                      pattern: ^(\+|-)?(([0-9]+(\.[0-9]*)?)|(\.[0-9]+))(([KMGTPE]i)|[numkMGTPE]|([eE](\+|-)?(([0-9]+(\.[0-9]*)?)|(\.[0-9]+))))?$
                      x-kubernetes-int-or-string: true
                    type: object
                  requests:
                    additionalProperties:
                      anyOf:
                      - type: integer
                      - type: string
                      pattern: ^(\+|-)?(([0-9]+(\.[0-9]*)?)|(\.[0-9]+))(([KMGTPE]i)|[numkMGTPE]|([eE](\+|-)?(([0-9]+(\.[0-9]*)?)|(\.[0-9]+))))?$
                      x-kubernetes-int-or-string: true
                    type: object
                type: object
              s3:
                properties:
                  acl:
                    type: string
                  bucket:
                    type: string
                  endpoint:
                    type: string
                  options:
                    items:
                      type: string
                    type: array
                  path:
                    type: string
                  prefix:
                    type: string
                  provider:
                    type: string
                  region:
                    type: string
                  secretName:
                    type: string
                  sse:
                    type: string
                  storageClass:
                    type: string
                required:
                - provider
                type: object
              serviceAccount:
                type: string
              stop:
                type: boolean
              storageClassName:
                type: string
              storageSize:
                type: string
              tableFilter:
                items:
                  type: string
                type: array
              tikvGCLifeTime:
                type: string
              tolerations:
                items:
                  properties:
                    effect:
                      type: string
                    key:
                      type: string
                    operator:
                      type: string
                    tolerationSeconds:
                      format: int64
                      type: integer
                    value:
                      type: string
                  type: object
                type: array
              toolImage:
                type: string
              truncateUntil:
                type: string
              useKMS:
                type: boolean
            type: object
          status:
            properties:
              backupPath:
                type: string
              backupSize:
                format: int64
                type: integer
              backupSizeReadable:
                type: string
              commitTs:
                type: string
              conditions:
                items:
                  properties:
                    lastTransitionTime:
                      format: date-time
                      nullable: true
                      type: string
                    message:
                      type: string
                    reason:
                      type: string
                    status:
                      type: string
                    type:
                      type: string
                  required:
                  - status
                  - type
                  type: object
                nullable: true
                type: array
<<<<<<< HEAD
              currentTs:
=======
              logTruncateUntil:
>>>>>>> b84b18b8
                type: string
              phase:
                type: string
              safeTruncatedUntil:
                type: string
              stopped:
                type: boolean
              timeCompleted:
                format: date-time
                nullable: true
                type: string
              timeStarted:
                format: date-time
                nullable: true
                type: string
              truncateUntil:
                type: string
            type: object
        required:
        - metadata
        - spec
        type: object
    served: true
    storage: true
    subresources: {}
status:
  acceptedNames:
    kind: ""
    plural: ""
  conditions: []
  storedVersions: []<|MERGE_RESOLUTION|>--- conflicted
+++ resolved
@@ -45,13 +45,8 @@
       name: CommitTS
       type: string
     - description: The log backup truncate until ts
-<<<<<<< HEAD
-      jsonPath: .status.truncateUntil
-      name: TruncateUntil
-=======
       jsonPath: .status.logTruncateUntil
       name: LogTruncateUntil
->>>>>>> b84b18b8
       type: string
     - description: The time at which the backup was started
       jsonPath: .status.timeStarted
@@ -1231,6 +1226,8 @@
                 - volume
                 - volumeMount
                 type: object
+              logStop:
+                type: boolean
               logTruncateUntil:
                 type: string
               podSecurityContext:
@@ -1347,8 +1344,6 @@
                 type: object
               serviceAccount:
                 type: string
-              stop:
-                type: boolean
               storageClassName:
                 type: string
               storageSize:
@@ -1376,8 +1371,6 @@
                   type: object
                 type: array
               toolImage:
-                type: string
-              truncateUntil:
                 type: string
               useKMS:
                 type: boolean
@@ -1414,18 +1407,16 @@
                   type: object
                 nullable: true
                 type: array
-<<<<<<< HEAD
-              currentTs:
-=======
+              logCheckpointTs:
+                type: string
+              logSafeTruncatedUntil:
+                type: string
+              logStopped:
+                type: boolean
               logTruncateUntil:
->>>>>>> b84b18b8
                 type: string
               phase:
                 type: string
-              safeTruncatedUntil:
-                type: string
-              stopped:
-                type: boolean
               timeCompleted:
                 format: date-time
                 nullable: true
@@ -1433,8 +1424,6 @@
               timeStarted:
                 format: date-time
                 nullable: true
-                type: string
-              truncateUntil:
                 type: string
             type: object
         required:
